/*
Developer Notes:
- Handles dynamic functionality for the dates_container and courts_container.
- Includes dynamic court descriptions, legends, and periods logic.
- Refactored to separate booking logic into bookings.js for maintainability.
*/

// Global error handler to reload the page once if an error is detected in the courts module
(function() {
    // Check if a previous reload happened due to an error.
    if (sessionStorage.getItem("hasReloadedDueToError") === "true") {
        console.log("Page reloaded previously due to an error in courts.js.");
        // Optionally, clear the flag if you only want to log once.
        // sessionStorage.removeItem("hasReloadedDueToError");
    }

    window.onerror = function(message, source, lineno, colno, error) {
        // Check for errors coming from courts.js and ensure we haven't reloaded yet.
        if (source && source.indexOf("courts.js") !== -1 && sessionStorage.getItem("hasReloadedDueToError") !== "true") {
            console.error("Error detected in courts.js. Preparing to reload...", {
                message: message,
                source: source,
                lineno: lineno,
                colno: colno,
                error: error
            });
            // Set a flag so we only reload once.
            sessionStorage.setItem("hasReloadedDueToError", "true");
            console.log("Page is reloading due to error in courts.js.");
            window.location.reload();
        }
        // Allow default error logging
        return false;
    };
})();



// Use var for global variables to prevent re-declaration errors
var currentSelectedDate = null;
var lastSelectedDate = null; // Track the last selected date to prevent duplicate calls

// Expose the function globally - Relevant to the dates container.
window.getSelectedDate = getSelectedDate;

// Global map to store court descriptions and IDs
var courtIdMap = {};

/**
 * Utility Functions
 */

// Base URL for all API calls
if (typeof BASE_URL === 'undefined') {
    var BASE_URL = '/main/courts';
}

// Format date to "dd/MM/yyyy"
function reformatDateToDdMmYyyy(date) {
    if (date.includes("-")) {
        const [year, month, day] = date.split("-");
        return `${day}/${month}/${year}`;
    }
    return date;
}

// Format time to "HH:MM" 24-hour format
function formatTimeTo24Hour(time) {
    const [hours, minutes] = time.split(":").map(Number);
    return `${hours.toString().padStart(2, "0")}:${minutes.toString().padStart(2, "0")}`;
}

// Format date for display in the date block
function formatDate(date) {
    const day = date.getDate();
    const weekday = date.toLocaleDateString("en-US", { weekday: "short" });
    const month = date.toLocaleDateString("en-US", { month: "short" });
    const year = date.toLocaleDateString("en-US", { year: "2-digit" });
    return `${weekday} ${day} ${month} '${year}`;
}
// Utility to get the selected date from dates_container
function getSelectedDate() {
    const selectedDateBlock = document.querySelector(".date-block.selected");
    return selectedDateBlock ? selectedDateBlock.dataset.date : null;
}

/**
 * Populate the dates container with selectable date blocks.
 */
function populateDatesContainer(datesContainer, today) {
    datesContainer.innerHTML = "";

    for (let i = 0; i <= 7; i++) {
        const date = new Date(today);
        date.setDate(today.getDate() + i);

        const dateBlock = document.createElement("div");
        dateBlock.className = "date-block";
        dateBlock.textContent = formatDate(date);
<<<<<<< HEAD
        // Store the date using Windhoek timezone in "dd/mm/yyyy" format
        dateBlock.dataset.date = date.toLocaleDateString("en-GB", {
            timeZone: "Africa/Windhoek",
        });
=======
        // Store the date using local timezone to avoid UTC offset issues
        // Use en-CA locale to ensure YYYY-MM-DD format
        dateBlock.dataset.date = date.toLocaleDateString("en-CA");
>>>>>>> 429e8704

        if (i === 0) {
            dateBlock.classList.add("selected");
            currentSelectedDate = dateBlock.dataset.date;
        }

        dateBlock.tabIndex = 0;
        dateBlock.addEventListener("click", handleDateClick);
        datesContainer.appendChild(dateBlock);
    }
}

function handleDateClick(event) {
    document.querySelectorAll(".date-block").forEach(block => block.classList.remove("selected"));
    event.target.classList.add("selected");

    currentSelectedDate = event.target.dataset.date; // Update selected date
    console.log("Date selected:", currentSelectedDate);

    refreshCourtsData(currentSelectedDate); // Fetch and refresh data for the new date
}


/**
 * Populate the legends_container with periods, Waiting List, and their colors.
 * Synchronize Time Slot Legend colors with the periods_column.
 * Includes default costs if the backend fails to fetch data.
 */
function populateLegendsContainer(periods, defaultCosts = {}) {
    const legendsContainer = document.getElementById("legends_container");
    legendsContainer.innerHTML = ""; // Clear existing content

    if (!legendsContainer) {
        console.error("Legends container not found!");
        return;
    }

    // Fetch the user credit from the session (S_Credit)
    const userCredit = window.user?.credit || 0;

    // Create and append the Lights Credit display
    const creditDisplay = document.createElement("div");
    creditDisplay.textContent = `Lights Credit: N$${parseFloat(userCredit).toFixed(2)}`;
    creditDisplay.style.fontWeight = "bold";
    creditDisplay.style.marginRight = "10px";
    legendsContainer.appendChild(creditDisplay);

    // Add a separator between Lights Credit and Time Slot Legend
    const separator1 = document.createElement("span");
    separator1.textContent = " | ";
    separator1.style.margin = "0 10px";
    legendsContainer.appendChild(separator1);

    // Add the Time Slot Legend label
    const legendsLabel = document.createElement("span");
    legendsLabel.textContent = "Time Slot Legend:";
    legendsLabel.style.fontWeight = "bold";
    legendsLabel.style.marginRight = "10px";
    legendsContainer.appendChild(legendsLabel);

    // Add each period as a legend item synchronized with the periods_column
    periods.forEach((period) => {
        const legendItem = document.createElement("div");
        legendItem.className = "legend-item";

        // Use default costs if backend data is unavailable
        const totalCost = defaultCosts[period.description] || "N/A";

        // Use the same color logic as periods_column
        legendItem.style.backgroundColor = period.color; // Sync color with periods_column
        legendItem.style.color = "#000"; // Ensure readable text
        legendItem.style.padding = "5px 10px";
        legendItem.style.margin = "5px";
        legendItem.style.borderRadius = "5px";
        legendItem.innerHTML = `${period.description} <span style="font-weight: 600;">N$${totalCost}</span>`;

        legendsContainer.appendChild(legendItem);
    });

    // Add a separator between Time Slot Legend and Waiting List
    const separator2 = document.createElement("span");
    separator2.textContent = " | ";
    separator2.style.margin = "0 10px";
    legendsContainer.appendChild(separator2);

    // Add the Waiting List label
    const waitingListLabel = document.createElement("span");
    waitingListLabel.textContent = "Waiting List Availability";
    waitingListLabel.style.fontWeight = "bold";
    waitingListLabel.style.marginRight = "10px";
    legendsContainer.appendChild(waitingListLabel);

    // Dynamically fetch the color of the selected date block
    const selectedDateBlock = document.querySelector(".date-block.selected");
    const selectedColor = window.getComputedStyle(selectedDateBlock).backgroundColor || "#000000";

    // Add a block with a dynamic color for Waiting List
    const waitingListBlock = document.createElement("div");
    waitingListBlock.className = "legend-item";
    waitingListBlock.style.backgroundColor = selectedColor; // Use dynamic color from selected date
    waitingListBlock.style.color = "#FFFFFF"; // Text in white
    waitingListBlock.style.display = "flex";
    waitingListBlock.style.justifyContent = "center";
    waitingListBlock.style.alignItems = "center";
    waitingListBlock.style.padding = "5px 10px";
    waitingListBlock.style.borderRadius = "5px";
    waitingListBlock.textContent = "Select Time";
    legendsContainer.appendChild(waitingListBlock);
}

/**
 * Fetch and update the Time Slot Legend with costs for 45-minute bookings.
 */
function updateTimeSlotLegend(periods) {
    fetch('/financials/court_booking_costs')
        .then((response) => {
            if (!response.ok) {
                throw new Error(`Error fetching court booking costs: ${response.statusText}`);
            }
            return response.json();
        })
        .then((data) => {
            const defaultCosts = {};
            if (data.status === "success" && Array.isArray(data.data)) {
                data.data.forEach((period) => {
                    defaultCosts[period.description] = period.total_cost;
                });
            }
            populateLegendsContainer(periods, defaultCosts);
        })
        .catch((error) => {
            console.error("Error updating Time Slot Legend:", error.message);
            // Populate legends with default costs if API fails
            populateLegendsContainer(periods);
        });
}

/**
 * Populate the periods_container with periods aligned to the time slots.
 * Displays only the first letter of the period description in the periods column.
 * Ensures booking cells retain "Available" by default and period IDs are aligned.
 * Dynamically initializes hover and click functionality for peak periods.
 */
function populatePeriodsContainer(periods) {
    const tableBody = document.getElementById("time_slots_table_body");
    const rows = tableBody.querySelectorAll("tr");

    rows.forEach((row, rowIndex) => {
        if (!periods[rowIndex]) {
            console.warn(`No period data for row index ${rowIndex}`);
            return;
        }

        // Iterate over courts dynamically
        const courts = ["court_1", "court_2", "court_3", "court_4"];
        const periodData = periods[rowIndex];

        courts.forEach((courtKey, courtIndex) => {
            const cellIndex = courtIndex + 2; // Booking cells start from index 2 (after time and periods columns)
            const bookingCell = row.children[cellIndex]; // Adjust for time cell and periods column
            const periodCell = row.children[1]; // Periods column is always at index 1

            // Handle booking cells
            if (!periodData[courtKey]) {
                bookingCell.textContent = "Available"; // Default to "Available"
                bookingCell.style.backgroundColor = "#FFFFFF"; // Reset to default white background
                bookingCell.style.color = "#000000"; // Reset to default black text
                return;
            }

            const periodDataForCourt = periodData[courtKey];
            const periodDescription = periodDataForCourt.description || "Unknown";
            const periodColor = periodDataForCourt.color || "#FFFFFF";
            const periodId = periodDataForCourt.period_id || "N/A"; // Default to "N/A" if undefined

            // Ensure "Available" remains the default for unbooked cells
            if (!bookingCell.classList.contains("booked")) {
                bookingCell.textContent = "Available"; // Default to "Available"
                bookingCell.style.backgroundColor = "#FFFFFF"; // Default white background
                bookingCell.style.color = "#000000"; // Default black text
            }

            // Handle periods column separately
            if (periodCell) {
                const periodAbbreviation = periodDescription.charAt(0).toUpperCase(); // First letter of the period description
                periodCell.textContent = periodAbbreviation; // Display the period abbreviation
                periodCell.style.backgroundColor = periodColor; // Apply the period's background color
                periodCell.setAttribute("data-period-id", periodId); // Add period ID as a data attribute
            }

            console.log(
             //   `Row ${rowIndex}, Court ${courtIndex + 1}: Period ID=${periodId}, Description=${periodDescription}`
            );
        });
    });

    // Dynamically initialize hover and click functionality for peak periods
    initializePeakPeriodHoverAndClick();
}


/**
 * Refresh legends data for the selected date.
 */
function refreshLegendsData() {
    fetch(`/periods/get_all_periods`)
        .then((response) => {
            if (!response.ok) {
                throw new Error(`Error fetching periods: ${response.statusText}`);
            }
            return response.json();
        })
        .then((data) => {
            if (data && data.data && Array.isArray(data.data)) {
                updateTimeSlotLegend(data.data);
            } else {
                console.warn("No period data available.");
                const legendsContainer = document.getElementById("legends_container");
                if (legendsContainer) {
                    legendsContainer.innerHTML = "<div>No period data available.</div>";
                }
            }
        })
        .catch((error) => {
            console.error(`Error loading legends: ${error.message}`);
            const legendsContainer = document.getElementById("legends_container");
            if (legendsContainer) {
                legendsContainer.innerHTML = `<div>Error loading legends: ${error.message}</div>`;
            }
        });
}


/**
 * Create a table row with placeholders for time, periods, and booking cells.
 */
function createRowWithPlaceholders(time) {
    const formattedTime = formatTimeTo24Hour(time);
    const row = document.createElement("tr");

    const timeCell = document.createElement("td");
    timeCell.className = "time-cell";
    timeCell.textContent = formattedTime;
    row.appendChild(timeCell);

    const periodCell = document.createElement("td");
    periodCell.className = "period-cell";
    row.appendChild(periodCell);

    const headerCells = document.querySelectorAll("#courts_container table thead tr th.court-description");
    headerCells.forEach((headerCell) => {
        const bookingCell = document.createElement("td");
        bookingCell.className = "booking-cell available";
        bookingCell.textContent = "Available";
        bookingCell.tabIndex = 0;
        bookingCell.dataset.courtId = headerCell.dataset.courtId;
        row.appendChild(bookingCell);
    });

    return row;
}

/**
 * Fetch courts with descriptions and IDs.
 */
function fetchCourtsWithIds() {
    return fetch(`${BASE_URL}/descriptions`)
        .then((response) => {
            if (!response.ok) {
                throw new Error(`Error fetching courts: ${response.statusText}`);
            }
            return response.json();
        })
        .then((data) => {
            const courts = data.courts || [];
            courtIdMap = courts.reduce((map, court) => {
                map[court.description] = court.number; // Map description to CourtNo
                return map;
            }, {});
            updateCourtHeaders(courts);
        })
        .catch((error) => {
            console.error("Error fetching courts:", error);
        });
}

/**
 * Updates court headers dynamically based on court descriptions and IDs.
 */
function updateCourtHeaders(courts) {
    const headerRow = document.querySelector("#courts_container table thead tr");
    const descriptionCells = headerRow.querySelectorAll("th.court-description");

    courts.forEach((court, index) => {
        if (descriptionCells[index]) {
            descriptionCells[index].textContent = court.description;
            descriptionCells[index].dataset.courtId = court.number; // Attach CourtNo
        }
    });
}

/**
 * Align colors for peak period time slots in the time column.
 * Sets the time column text color to white for peak periods.
 * Ensures booking cells retain default styles unless booked.
 */
function alignPeakPeriodColors() {
    const selectedDateBlock = document.querySelector(".date-block.selected");
    if (!selectedDateBlock) return;

    const selectedColor = window.getComputedStyle(selectedDateBlock).backgroundColor;
    const periodCells = document.querySelectorAll(".period-cell");

    periodCells.forEach((cell) => {
        const periodAbbreviation = cell.textContent.trim().toUpperCase(); // Check single-letter description
        if (periodAbbreviation === "P") { // 'P' represents "Peak"
            const row = cell.closest("tr");
            const timeCell = row.querySelector(".time-cell"); // Find the corresponding time cell

            if (timeCell) {
                // Apply color to the time column for peak periods
                timeCell.style.backgroundColor = selectedColor;
                timeCell.style.color = "#FFFFFF"; // Set the text color to white
            }

            // Ensure booking cells in the row are not affected until booked
            const bookingCells = row.querySelectorAll(".booking-cell");
            bookingCells.forEach((bookingCell) => {
                if (!bookingCell.classList.contains("booked")) {
                    bookingCell.style.backgroundColor = "#FFFFFF"; // Default white background
                    bookingCell.style.color = "#000000"; // Default black text
                }
            });
        }
    });
}


/**
 * Refresh courts and periods data for the selected date.
 */
function refreshCourtsData(selectedDate, force = false) {
    if (selectedDate === lastSelectedDate && !force) {
        console.log("Selected date has not changed. Skipping refresh...");
        return;
    }
    lastSelectedDate = selectedDate;

    const formattedDate = reformatDateToDdMmYyyy(selectedDate); // Format the date to dd/MM/yyyy
    const tableBody = document.getElementById("time_slots_table_body");
    tableBody.innerHTML = ""; // Clear the table body for new data
    if (window.resetBookingsBinding) {
        window.resetBookingsBinding();
    }

    // Fetch time slots for the selected date
    fetch(`${BASE_URL}/time_slots?date=${formattedDate}`)
        .then((response) => response.json())
        .then((data) => {
            const timeSlots = data.time_slots || [];
            timeSlots.forEach((slot) => {
                const row = createRowWithPlaceholders(slot); // Create table rows for time slots
                tableBody.appendChild(row);
            });

            // Fetch periods for the selected date after populating time slots
            return fetch(`${BASE_URL}/periods_for_day?date=${formattedDate}`);
        })
        .then((response) => response.json())
        .then((periods) => {
            console.log("Periods Data Received:", periods); // Debugging line
            populatePeriodsContainer(periods); // Populate the periods column in the table
            alignPeakPeriodColors(); // Align colors for peak period time slots
            refreshBookingsData(selectedDate); // Refresh bookings for the selected date
            if (window.initializeBookings) {
                window.initializeBookings();
            }
        })
        .catch((error) => {
            console.error("Error fetching courts data:", error);
        });
}

/**
 * Initialize courts functionality
 * - Populates dates_container and legends_container.
 * - Sets up data refresh logic for the courts.
 */
function initializeCourts() {
    console.log("Initializing courts...");
    lastSelectedDate = null; // Ensure refreshCourtsData runs on page load
    const datesContainer = document.getElementById("dates_container");
    if (!datesContainer) {
        console.error("dates_container not found!");
        return;
    }

    const today = new Date();

    // Fetch session info and update window.user
    fetch('/main/session_info')
        .then(response => response.json())
        .then(data => {
            window.user = data; // Store session data globally
            updateLightsCredit(data.credit); // Ensure legend reflects latest credit
            console.log("[INFO] Session information loaded:", window.user);

            // Fetch courts and update headers
            fetchCourtsWithIds()
                .then(() => {
                    populateDatesContainer(datesContainer, today); // Populate dates
                    refreshLegendsData(); // Refresh legends and update legend costs
                    refreshCourtsData(currentSelectedDate, true); // Force data refresh on load
                })
                .catch((error) => {
                    console.error("Error fetching courts data during initialization:", error);
                });
        })
        .catch(error => {
            console.error("Error fetching session data:", error);
        });

    console.log("Courts initialization complete.");
}



// Initialization code
document.addEventListener("DOMContentLoaded", initializeCourts);

// Expose the initializeCourts function globally
window.initializeCourts = initializeCourts;<|MERGE_RESOLUTION|>--- conflicted
+++ resolved
@@ -97,16 +97,6 @@
         const dateBlock = document.createElement("div");
         dateBlock.className = "date-block";
         dateBlock.textContent = formatDate(date);
-<<<<<<< HEAD
-        // Store the date using Windhoek timezone in "dd/mm/yyyy" format
-        dateBlock.dataset.date = date.toLocaleDateString("en-GB", {
-            timeZone: "Africa/Windhoek",
-        });
-=======
-        // Store the date using local timezone to avoid UTC offset issues
-        // Use en-CA locale to ensure YYYY-MM-DD format
-        dateBlock.dataset.date = date.toLocaleDateString("en-CA");
->>>>>>> 429e8704
 
         if (i === 0) {
             dateBlock.classList.add("selected");
